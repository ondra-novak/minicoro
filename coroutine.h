/*
Copyright (c) 2025 Ondrej Novak

Permission is hereby granted, free of charge, to any person
obtaining a copy of this software and associated documentation
files (the "Software"), to deal in the Software without
restriction, including without limitation the rights to use,
copy, modify, merge, publish, distribute, sublicense, and/or sell
copies of the Software, and to permit persons to whom the
Software is furnished to do so, subject to the following
conditions:

The above copyright notice and this permission notice shall be
included in all copies or substantial portions of the Software.

THE SOFTWARE IS PROVIDED "AS IS", WITHOUT WARRANTY OF ANY KIND,
EXPRESS OR IMPLIED, INCLUDING BUT NOT LIMITED TO THE WARRANTIES
OF MERCHANTABILITY, FITNESS FOR A PARTICULAR PURPOSE AND
NONINFRINGEMENT. IN NO EVENT SHALL THE AUTHORS OR COPYRIGHT
HOLDERS BE LIABLE FOR ANY CLAIM, DAMAGES OR OTHER LIABILITY,
WHETHER IN AN ACTION OF CONTRACT, TORT OR OTHERWISE, ARISING
FROM, OUT OF OR IN CONNECTION WITH THE SOFTWARE OR THE USE OR
OTHER DEALINGS IN THE SOFTWARE.

*/

/**
 * @file coroutine.h bare minimum for coroutines
 *
 * Several classes defined here
 *
 * coroutine<T, Alloc=void> - allows to write coroutine
 *
 * @code
 * coroutine<int> my_first_coroutine() {
 *  co_return 42;
 * }
 * @endcode
 *
 * You can start coroutine by simple calling it. However you
 * can co_await coroutine from different coroutine
 *
 * awaitable<T> - generic object to exchange return value
 * asynchronously. You can co_await on result
 *
 * @code
 * awaitable<int> call_coroutine() {
 *      return my_first_coroutine()
 * }
 * @endcode
 *
 * Awaitable object can do more. You can associate it with a
 * callback function
 *
 * @code
 * awaitable<int> do_async_stuff() {
 *      return [](auto r) {
 *          r = 42;
 *      };
 * }
 * @endcode
 *
 * The main benefit is you can move 'r' (result) around as you wish.
 * You can assign final value outside scope. Until the result
 * is assigned, the awaiting coroutine must wait.
 *
 * the result (awaitable_result) can be also used as callback function
 *
 * r(42) - is same
 *
 * If you need to access awaitable outside of coroutine, you can:
 *
 * - read return value synchronously
 *
 * @code
 * int my_result = do_async_stuff();
 * @endcode
 *
 * Or you can attach a callbacl
 *
 * @code
 * do_async_stuff() >> [](auto &res) {
 *      int my_result = res;
 * }
 * @endcode
 *
 * the callback function can be called asynchronously outside of
 * active scope
 *
 *
 */


#pragma once
#include <coroutine>
#include <stdexcept>
#include <memory>
#include <utility>
#include <deque>
#include <optional>
#include <span>
#include <atomic>

#ifndef MINICORO_NAMESPACE
#define MINICORO_NAMESPACE minicoro
#endif


namespace MINICORO_NAMESPACE {


///definition of allocator interface
template<typename T>
concept coro_allocator = (requires(T &val, void *ptr, std::size_t sz, float b, char c) {
    ///static function alloc which should accept multiple arguments where one argument can be reference to its instance - returns void *
    /** the first argument must be size */
    {T::overrides::operator new(sz, val, b, c, ptr)} -> std::same_as<void *>;
    ///static function dealloc which should accept pointer and size of allocated space
    {T::overrides::operator delete(ptr, sz)};
});  //void can be specified in meaning of default allocator

///represents standard allocator
/**
 * Some templates uses this class as placeholder for standard allocation, however it can be used
 * as any other allocator
 */
class objstdalloc {
public:
    struct overrides {
        template<typename ... Args>
        void *operator new(std::size_t sz, Args && ...) {
            return ::operator new(sz);
        }
        template<typename ... Args>
        void operator delete(void *ptr, Args && ...) {
            ::operator delete(ptr);
        }
        void operator delete(void *ptr, std::size_t) {
            ::operator delete(ptr);
        }
    };
};

///replaces simple void everywhere valid type is required
struct void_type {};


template<typename T> using voidless_type = std::conditional_t<std::is_void_v<T>, void_type, T>;

///tests whether object T  can be used as member function pointer with Obj as pointer
template<typename T, typename Obj, typename Fn>
concept is_member_fn_call_for_result = requires(T val, Obj obj, Fn fn) {
    {((*obj).*fn)(std::move(val))};
};

template<typename T> class awaitable;
template<typename T, std::invocable<awaitable<T> &> _CB, coro_allocator _Allocator = objstdalloc> class awaiting_callback;
template<typename T, coro_allocator _Allocator = objstdalloc> class coroutine;
template<typename T> class coro_frame;
template<typename T> class awaitable_result;


///await or co_await function has been canceled
/**
 * The cancelation can be due several reasons. For example, the coroutine has
 * been destroyed, result has not been delivered or attempt to await
 * on non-coroutine object
 *
 */
class await_canceled_exception: public std::exception {
public:
    virtual const char *what() const noexcept override {return "await canceled exception";}
};

///object is in invalid state
class invalid_state: public std::exception {
public:
    virtual const char *what() const noexcept override {return "invalid state";}
};

///contains prepared coroutine.
/** If object is destroyed, coroutine is resumed. You can resume
 * coroutine manually
 */
class prepared_coro {
public:

    ///construct empty
    prepared_coro() = default;
    ///construct by handle
    prepared_coro(std::coroutine_handle<> h):_coro(h.address()) {}

    ///test if empty
    explicit operator bool() const {return static_cast<bool>(_coro);}

    ///resume
    void resume(){
        if (*this) std::coroutine_handle<>::from_address(_coro.release()).resume();
    }
    ///resume
    void operator()() {
        if (*this) std::coroutine_handle<>::from_address(_coro.release()).resume();
    }
    ///destroy coroutine
    void destroy(){
        if (*this) std::coroutine_handle<>::from_address(_coro.release()).destroy();
    }
    ///release handle and return it for symmetric transfer
    std::coroutine_handle<> symmetric_transfer(){
        if (!_coro) return std::noop_coroutine();
        return std::coroutine_handle<>::from_address(_coro.release());
    }

protected:
    struct deleter{
        void operator()(void *ptr) {
            std::coroutine_handle<>::from_address(ptr).resume();
        }
    };

    std::unique_ptr<void,deleter> _coro;
};


///minimum size required for awaiting_callback working with given T
/**
 * @tparam T type of awaitable passed to the callback (awaitable<T>)
 * @tparam _CB type of callback class/function/functor.
 * @return the constant cointains size of the callback frame in bytes. This value is available during compile time
 */
template<typename T, std::invocable<awaitable<T> &> _CB>
constexpr std::size_t awaiting_callback_size = sizeof(awaiting_callback<T, _CB, objstdalloc>);

///pointer to function, which is called when unhandled exception is caused by a coroutine (or similar function)
/**
 * Called when unhandled_exception() function cannot pass exception object to the result. This can
 * happen when coroutine is started in detached mode and throws an exception.
 *
 * You can change function and implement own version. Returning from the function ignores any futher
 * processing of the exception, so it is valid code to store or log the exception and return to
 * resume normal execution.
 */
inline void (*async_unhandled_exception)() = []{std::terminate();};


namespace _details {

///coroutine promise base - helper object
template<typename T>
class promise_type_base {
public:

    awaitable<T> *_target = {};

    template<typename X>
    void return_value(X &&v) {
        if (_target) _target->set_value(std::forward<X>(v));
    }
    void set_exception(std::exception_ptr e) {
        if (_target) _target->set_exception(std::move(e));
    }
    prepared_coro wakeup() {
        if (_target) return _target->wakeup();
        return {};
    }

};

template<int n>
class alloc_in_buffer {
public:
    alloc_in_buffer(char *buff):_buff(buff) {}
    struct overrides {
        template<typename ... Args>
        void *operator new(std::size_t sz, alloc_in_buffer &inst, Args && ... ) {
            if (sz > n) throw std::bad_alloc();
            return inst._buff;
        }
        template<typename ... Args>
        void operator delete(void *, alloc_in_buffer &, Args && ... ) {
        }
        void operator delete(void *, std::size_t) {}
    };
protected:
    char *_buff;
};
}

///construct coroutine
/**
 * @tparam T result type
 * @tparam _Allocator allocator. If it is void, it uses standard allocator (malloc)
 *
 * The coroutine can return anything which is convertible to T. It can
 * also return a function (lambda function) which returns T - this can achieve
 * RVO.
 *
 * @code
 * co_return [&]{ return 42;}
 * @endcode
 *
 * The returned value from the lambda function is returned with respect to RVO,
 * so the returned object can be immovable, and still can be returned from
 * the coroutine
 *
 * If the object is initialized and not awaited, the coroutine is
 * started in detached state. You need to call destroy() if you need
 * to destroy already initialized coroutine.
 *
 * You can destroy the coroutine anytime when you have a handle. In this
 * case, the awaiting coroutine receives exception canceled_exception
 */
template<typename T>
class coroutine<T, objstdalloc>{
public:

    class promise_type: public _details::promise_type_base<T> {
    public:

        struct finisher {
            promise_type *me;
            constexpr bool await_ready() const noexcept {
                return !me->_target;
            }
            #if _MSC_VER && defined(_DEBUG)
            //BUG in MSVC - in debug mode, symmetric transfer cannot be used
            //because return value of await_suspend is located in destroyed
            //coroutine context. This is not issue for release
            //build as the return value is stored in register
            constexpr void await_suspend(std::coroutine_handle<> h) noexcept {
                auto p = me->wakeup();
                h.destroy();
                p.resume();
            }
            #else
            constexpr std::coroutine_handle<> await_suspend(std::coroutine_handle<> h) noexcept {
                auto p = me->wakeup();
                h.destroy();
                return p.symmetric_transfer();
            }
            #endif
            static constexpr void await_resume() noexcept {}

        };

        promise_type() = default;
        ~promise_type() {
            this->wakeup();
        }

        bool is_detached() const {
            return this->_target == nullptr;
        }

        static constexpr std::suspend_always initial_suspend() noexcept {return {};}
        constexpr finisher final_suspend() noexcept {return {this};}
        void unhandled_exception() {
            if (this->_target) {
                this->set_exception(std::current_exception());
            } else {
                async_unhandled_exception();
            }
        }
        coroutine get_return_object()  {
            return this;
        }
    };

    ///construct empty object
    coroutine()  = default;

    template<typename Alloc>
    coroutine(coroutine<T, Alloc> &&other):_coro(other._coro) {other._coro = nullptr;}
    ///move object
    coroutine(coroutine &&other) :_coro(other._coro) {other._coro = nullptr;}
    ///move object
    coroutine &operator=(coroutine &&other) {
        if (this != &other) {
            std::destroy_at(this);
            std::construct_at(this, std::move(other));
        }
        return *this;
    }
    ///destroy object
    /**
     * When object is destroyed with the coroutine, the coroutine is started.
     * If the coroutine is suspended, it continues in detached mode.
     *
     */
    ~coroutine()  {
        if (_coro) {
            release().resume();
        }
    }

    ///start coroutine - set result object
    /**
     * @param res result object will be used to put result there. If
     * the result object is not initialized, the coroutine is started in
     * detached mode
     * @return prepared coroutine object. If result is ignored, the coroutine
     * is started immediately. However, you can store the result to
     * perform symmetric transfer for example
     */
    prepared_coro start(awaitable_result<T> &&res) {
        auto c = std::exchange(_coro, nullptr);
        if (c) {
            c->_target = res.release();
            return prepared_coro(std::coroutine_handle<promise_type>::from_promise(*c));
        }
        return {};
    }

    awaitable<T> operator co_await() {
        return std::move(*this);
    }

    ///await synchronously on result
    T await();

    ///retrieve result synchronously (conversion to result)
    operator decltype(auto)() {
        return await();
    }

    ///destroy initialized coroutine
    /**
     * By default, if coroutine object leaves scope, the coroutine
     * is resumed in detached mode. If you need to prevent this, you
     * need to explicitly call destroy().
     */
    void cancel() {
        if (_coro) {
            release().destroy();
        }
    }

    ///Release coroutine from the object, you get its handle for any usage
    auto release() {
        return std::coroutine_handle<promise_type>::from_promise(*std::exchange(_coro, nullptr));
    }

    ///struct that helps to detect detached mode
    struct detached_test_awaitable : std::suspend_always {
        bool _detached = false;
        bool await_resume() noexcept {return _detached;}
        bool await_suspend(std::coroutine_handle<> h) noexcept {
            std::coroutine_handle<promise_type> ph =
                    std::coroutine_handle<promise_type>::from_address(h.address());
            promise_type &p = ph.promise();
            _detached = p.is_detached();
            return false;
        }
    };

    ///determines whether coroutine is running in detached mode
    /**
     * This can optimize processing when coroutine knows, that no result
     * is requested, so it can skip certain parts of its code. It still
     * needs to generate result, but it can return inaccurate result or
     * complete invalid result
     *
     * to use this function, you need call it inside of coroutine body
     * with co_await
     *
     * @code
     * coroutine<int> foo() {
     *      bool detached = co_await coroutine<int>::is_detached();
     *      std::cout << detached?"detached":"not detached" << std::endl;
     *      co_return 42;
     * }
     *
     * @return awaitable which returns true - detached, false - not detached
     */
    static detached_test_awaitable is_detached() {return {};}
protected:

    promise_type *_coro = nullptr;

    coroutine(promise_type *pt):_coro(pt) {}

    std::coroutine_handle<promise_type> get_handle() const {
        return std::coroutine_handle<promise_type>::from_promise(*_coro);
    }
};


///Declaration of basic coroutine with allocator
/**
 * @tparam T type of result
 * @tparam _Allocator allocator. The allocator must define two static
 * function alloc(sz,...) and dealloc(ptr, sz). The alloc function receives
 * size and all arguments passed to the coroutine. It can pickup a
 * self instance from arguments. If it needs instance for deallocation, it
 * must store pointer to self within allocated block
 */
template<typename T, coro_allocator _Allocator>
class coroutine: public coroutine<T, objstdalloc> {
public:

    using coroutine<T, objstdalloc>::coroutine;

    class promise_type: public coroutine<T, objstdalloc>::promise_type,  public _Allocator::overrides {
    public:
        coroutine<T, _Allocator> get_return_object() {
          return this;
        }

        using _Allocator::overrides::operator new;
        using _Allocator::overrides::operator delete;

    };
    coroutine(promise_type *p):coroutine<T, objstdalloc>(p) {}
};

///Awatable object. Indicates asynchronous result
/**
 * To access value
 *
 * @code
 * co_await obj
 * obj >> callback(result)
 * type result = obj
 * @endcode
 *
 * To set value
 *
 * @code
 * return coroutine(args)
 * return [=](awaitable_result r) {
 *         //do async stuff
 *         r = result;
 *         // or r(result)
 *  };
 * @endcode
 *
 * @tparam T type of return value - can be void
 */
template<typename T>
class awaitable {
public:
    ///contains actually stored value type. It is T unless for void, it is bool
    using store_type = std::conditional_t<std::is_reference_v<T>,std::reference_wrapper<voidless_type<std::remove_reference_t<T> > >, voidless_type<T> >;
    ///contains alias for result object
    using result = awaitable_result<T>;
    ///allows to use awaitable to write coroutines
    using promise_type = coroutine<T>::promise_type;

    ///helper template to construct member function callback (with this as closure)
    /**
     * @tparam _Class name of class of this
     * @tparam member pointer to member function to call
     *
     * main benefit is you can calculate size of the class in compile time
     */
    template<typename _CLass, prepared_coro (_CLass::*member)(awaitable &)>
    class member_callback {
        _CLass *_ptr;
    public:
        member_callback(_CLass *me):_ptr(me){}
        prepared_coro operator()(awaitable &x)  const {
            return (_ptr->*member)(x);
        }
    };

    ///construct with no value
    awaitable(std::nullptr_t) {};
    ///destructor
    /**
     * @note if there is prepared asynchronous operation, it is started
     * in detached mode. If you need to cancel such operation, use cancel()
     */
    ~awaitable() {
        dtor();
    }
    ///construct containing result constructed by default constructor
    /**
     * @note if the result cannot be constructed by default constructor,
     * it is initialized with no value
     */
    awaitable() {
        if constexpr(std::is_default_constructible_v<store_type>) {
            std::construct_at(&_value);
            _state = value;
        } else {
            _state = no_value;
        }
    }

    ///construct containing result constructed by arguments
    template<typename ... Args>
    requires (std::is_constructible_v<store_type, Args...> && (!std::is_same_v<std::remove_reference_t<Args>, awaitable> && ...))
    awaitable(Args &&... args)
        :_state(value),_value(std::forward<Args>(args)...) {}

    ///construct by coroutine awaitable for its completion
    awaitable(coroutine<T> coroutine):_state(coro),_coro(std::move(coroutine)) {}

    ///construct containing result constructed by arguments
    template<typename ... Args>
    requires (std::is_constructible_v<store_type, Args...>)
    awaitable(std::in_place_t, Args &&... args)
        :_state(value),_value(std::forward<Args>(args)...) {}

    ///construct unresolved containing function which is after suspension of the awaiting coroutine
    template<std::invocable<result> Fn>
    awaitable(Fn &&fn) {
        if constexpr(sizeof(CallbackImpl<Fn>) <= callback_max_size) {
            new (_callback_space) CallbackImpl<Fn>(std::forward<Fn>(fn));
            _state = callback;
        } else {
            std::construct_at(&_callback_ptr, std::make_unique<CallbackImpl<Fn> >(std::forward<Fn>(fn)));
            _state = callback_ptr;
        }
    }

    ///construct containing result - in exception state
    awaitable(std::exception_ptr e):_state(exception),_exception(std::move(e)) {}

    ///construct unresolved containing member function which is after suspension of the awaiting coroutine
    /**
     * @param ptr a pointer or any object which defines dereference operator (*) which
     * returns reference to an instance of a class
     * @param fn pointer to member function, which is called on the instance of the class
     */
    template<typename ObjPtr, typename Fn>
    requires(is_member_fn_call_for_result<result, ObjPtr, Fn>)
    awaitable(ObjPtr ptr, Fn fn):awaitable([ptr, fn](result res){
        ((*ptr).*fn)(std::move(res));
    }) {}


    ///awaitable can be moved
    awaitable(awaitable &&other):_state(other._state) {
        switch (_state) {
            default: break;
            case value: std::construct_at(&_value, std::move(other._value));break;
            case exception: std::construct_at(&_exception, std::move(other._exception));break;
            case coro: std::construct_at(&_coro, std::move(other._coro));break;
            case callback: other.get_local_callback()->move_to(_callback_space);break;
            case callback_ptr: std::construct_at(&_callback_ptr, std::move(other._callback_ptr));break;
        }
        other.destroy_state();
        other._state = no_value;
    }

    ///awaitable can be assigned by move
    awaitable &operator=(awaitable &&other) {
        if (this != &other) {
            std::destroy_at(this);
            std::construct_at(this, std::move(other));
        }
        return *this;
    }


    ///returns whether the object has a value
    /**
     * @return the result is awaitable, so you can co_await to retrieve
     * whether the awaitable receives a value (without throwing an exception)
     */
    awaitable<bool> has_value();

    ///returns whether the object has no value
    /**
     * @return the result is awaitable, so you can co_await to retrieve
     * whether the awaitable receives a value (without throwing an exception)
     */
    awaitable<bool> operator!() ;

    ///returns true if the awaitable is resolved
    bool is_ready() const {
        return await_ready();
    }

    ///returns iterator a value
    /**
     * @return iterator to value if value is stored there, otherwise returns end
     * @note the function is awaitable, you can co_await if the value is not yet available.
     */
    awaitable<store_type *> begin();

    ///returns iterator to end
    /**
     * @return iterator to end
     * @note this function is not awaitable it always return valid end()
     */
    store_type *end()  {
        return &_value+1;
    }


    ///returns value of resolved awaitable
    std::add_rvalue_reference_t<T> await_resume() {
        if (_state == value) {
            if constexpr(std::is_void_v<T>) {
                return;
            } else if constexpr(std::is_reference_v<T>) {
                return _value.get();
            } else {
                return std::move(_value);
            }
        } else if (_state == exception) {
            std::rethrow_exception(_exception);
        }
        throw await_canceled_exception();
    }


    ///return true, if the awaitable is resolved
    bool await_ready() const noexcept {
        return _state == no_value || _state == value || _state == exception;
    }

    ///handles suspension
    /**
     * @param h coroutine currently suspended
     * @return coroutine being resumed
     */
    std::coroutine_handle<> await_suspend(std::coroutine_handle<> h) {
        _owner = h;
        if (_state == coro) {
            return _coro.start(result(this)).symmetric_transfer();
        } else if (_state == callback) {
            return get_local_callback()->call(result(this)).symmetric_transfer();
        } else if (_state == callback_ptr) {
            auto cb = std::move(_callback_ptr);
            return cb->call(result(this)).symmetric_transfer();
        } else {
            return h;
        }
    }

    ///set callback, which is called once the awaitable is resolved
    /**
     * @param cb callback function. The function receives reference
     * to awaitable in resolved state
     * @return prepared coroutine (if there is an involved one), you
     * can postpone its resumption by storing result and release it
     * later
     *
     * @note you can set only one callback or coroutine
     */
    template<std::invocable<awaitable &> _Callback>
    prepared_coro operator >> (_Callback &&cb) {
        objstdalloc a;
        return set_callback_internal(std::forward<_Callback>(cb), a);
    }

    ///set callback, which is called once the awaitable is resolved
    /**
     * @param cb callback function. The function receives reference
     * to awaitable in resolved state
     * @return prepared coroutine (if there is an involved one), you
     * can postpone its resumption by storing result and release it
     * later
     *
     * @note you can set only one callback or coroutine
     */
    template<std::invocable<awaitable &> _Callback>
    prepared_coro set_callback (_Callback &&cb) {
        return set_callback_internal(std::forward<_Callback>(cb));
    }

    ///set callback, which is called once the awaitable is resolved
    /**
     * @param cb callback function. The function receives reference
     * to awaitable in resolved state
     * @param a allocator instance, allows to allocate callback
     * instance using this allocator
     * @return prepared coroutine (if there is an involved one), you
     * can postpone its resumption by storing result and release it
     * later
     *
     * @note you can set only one callback or coroutine
     */
    template<std::invocable<awaitable &> _Callback, coro_allocator _Allocator>
    prepared_coro set_callback (_Callback &&cb, _Allocator &a) {
        return set_callback_internal(std::forward<_Callback>(cb), a);
    }

    ///set callback, which is called once the awaitable is resolved
    /**
     * @param cb callback function. The function receives reference
     * to awaitable in resolved state
     * @param buffer reference to a buffer space where callback will be
     * allocated. The buffer must be large enough to fit the callback.
     * You can use template awaiting_callback_size to calculate minimum
     * space required for the callback. This number is available during
     * compile time
     *
     * @return prepared coroutine (if there is an involved one), you
     * can postpone its resumption by storing result and release it
     * later
     *
     * @note you can set only one callback or coroutine
     */
    template<std::invocable<awaitable &> _Callback, int n>
    prepared_coro set_callback (_Callback &&cb, char (&buffer)[n]) {
            static_assert(awaiting_callback_size<T, _Callback> <= n, "Callback doesn't fit to buffer");
            _details::alloc_in_buffer<n> a(buffer);
            return set_callback_internal(std::forward<_Callback>(cb), a);
    }

    ///synchronous await
    decltype(auto) await() {
        wait();
        return await_resume();
    }

    ///synchronous await
    operator voidless_type<T> &&() {
        wait();
        return await_resume();
    }

    ///evaluate asynchronous operation, waiting for result synchronously
    void wait();


    ///copy evaluated awaitable object.
    /**
     * If the object has value or exception, returned object contains copy
     * of the value or exception. Otherwise default constructed object is
     * returned
     *
     * @return evaluated awaitable
     */
    awaitable copy_value() const  {
        switch (_state) {
            default: return {};
            case value:return awaitable(std::in_place, _value);
            case exception:return awaitable(_exception);
        }
    }
    ///return if there is someone awaiting on object
    /**
     * @retval true someone is awaiting, do not destroy the object
     * @retval false nobody awaiting
     */
    bool is_awaiting() const {
        return _owner != std::coroutine_handle<>();
    }

    ///Create result object from existing awaitable object
    /**
     * This function is used by awaiting_callback to create result object
     * on its internal awaiter. However it allows you to create result from
     * coroutine handle which is awaiting on result and awaitable object itself
     * where the coroutine expects the result. The awaitable object is set
     * to is_awaiting() state
     *
     * @param h handle of coroutine which is resumed once the value is set
     * @return result object
     */
    result create_result(std::coroutine_handle<> h) {
        if (_owner) throw invalid_state();
        _owner = h;
        return result(this);
    }

    ///cancel futher execution
    /** This prevents to execute prepared asynchronous operation. You need
     * to invoke this function if you requested only non-blocking part of
     * operation and don't want to contine asynchronously
     */
    void cancel() {
        if (_owner) throw invalid_state();
        destroy_state();
    }

    ///determines whether coroutine is running in detached mode
    /**
     * This can optimize processing when coroutine knows, that no result
     * is requested, so it can skip certain parts of its code. It still
     * needs to generate result, but it can return inaccurate result or
     * complete invalid result
     *
     * to use this function, you need call it inside of coroutine body
     * with co_await
     *
     * @code
     * awaitable<int> foo() {
     *      bool detached = co_await awaitable<int>::is_detached();
     *      std::cout << detached?"detached":"not detached" << std::endl;
     *      co_return 42;
     * }
     *
     * @return awaitable which returns true - detached, false - not detached
     */
    static typename coroutine<T>::detached_test_awaitable is_detached() {return {};}


    ///Retrieve pointer to temporary state
    /**
     * Temporary state is a user defined object which is allocated inside of awaitable
     *  during performing an asynchronous operation. It can be allocated
     * at the beginning of the asynchronous operation and must be released before the
     * result is set (or exception);
     * 
     * This function returns pointer to such temporary state 
     * 
     * @tparam X cast the memory to given type
     * @param result valid result object
     * @return if the result variable is not set, return is nullptr. This can happen 
     * if the asynchronous operation is run in detached mode. Otherwise it
     * returns valid pointer to X. 
     * 
     * @note When called for the first time, returned pointer points to
     * uninitialized memory. Accessing this object is UB. You need
     * to start lifetime of this object  by calling std::cosntruct_at.
     * Don't also forget to destroy this object by calling 
     * std::destroy_at before you set the result. 
     * 
     * @note When called for the first time, it destroys a closure
     * of the callback function started to initiated asynchronous
     * function. The destruction is performed by calling
     * destructor of the closure. Ensure, that your function
     * no longer need the closure before you call this function.
     * 
     * @note space reserved for the state is equal to
     * size of T (result), but never less than 
     * 4x size of pointer. The function checks in compile
     * time whether the type X fits to the buffer
     */
    template<typename X> 
    static X * get_temp_state(awaitable_result<T> &result) {
        auto me = result._ptr.get();
        if (!me) return nullptr;
        static_assert(sizeof(X) <= callback_max_size);
        if (me->_state != no_value) {
            me->destroy_state();
            me->_state = no_value;
        }
        return reinterpret_cast<X *>(me->_callback_space);
    }

protected:

    enum State {
        ///awaitable is resolved with no value
        no_value,
        ///awaitable is resolved with a value
        value,
        ///awaitable is resolved with exception
        exception,
        ///awaitable is not resolved, a coroutine is ready to generate result once awaited
        coro,
        ///awaitable is not resolved, locally constructed callback is ready to generate result once awaited
        callback,
        ///awaitable is not resolved, dynamically constructed callback is ready to generate result once awaited
        callback_ptr
    };

    ///virtual interface to execute callback for resolution
    class ICallback {
    public:
        virtual ~ICallback() = default;
        ///start resolution, call the callback
        virtual prepared_coro call(result) = 0;
        ///move support
        virtual void move_to(void *address) = 0;
    };



    template<std::invocable<result> Fn>
    class CallbackImpl: public ICallback {
    public:
        CallbackImpl(Fn &&fn):_fn(std::forward<Fn>(fn)) {}
        virtual prepared_coro call(result r) {
            if constexpr(std::convertible_to<std::invoke_result_t<Fn, result>, prepared_coro>) {
                return prepared_coro(_fn(std::move(r)));
            } else {
                _fn(std::move(r));
                return {};
            }
        }
        virtual void move_to(void *address) {
            new(address) CallbackImpl(std::move(_fn));
        }


    protected:
        Fn _fn;
    };

    static constexpr auto callback_max_size = std::max(sizeof(void *) * 4, sizeof(store_type));

    ///current state of object
    State _state = no_value;
    ///handle of owning coroutine. If not set, no coroutine owns, nobody awaiting
    /**@note the handle must not be destroyed in destructor. The awaitable instance
     * is always inside of coroutine's frame, so it will be only destroyed with the owner
     */
    std::coroutine_handle<> _owner;
    union {
        ///holds current value
        store_type _value;
        ///holds current exception
        std::exception_ptr _exception;
        ///holds coroutine registration (to start coroutine when awaited)
        coroutine<T> _coro;
        ///holds pointer to virtual interface of callback
        std::unique_ptr<ICallback> _callback_ptr;
        ///holds reserved space for local callback
        /**@see get_local_callback() */
        char _callback_space[callback_max_size];

    };

    ///retrieves pointer to local callback (instance in _callback_space)
    /**
     * @return pointer to instance
     * @note pointer is only valid when _state == callback
     */
    ICallback *get_local_callback() {
        return reinterpret_cast<ICallback *>(_callback_space);
    }

    void dtor() {
        if (is_awaiting()) throw invalid_state();
        switch (_state) {
            default:break;
            case value: std::destroy_at(&_value);break;
            case exception: std::destroy_at(&_exception);break;
            case coro: std::destroy_at(&_coro);break;
            case callback:
                get_local_callback()->call({});
                std::destroy_at(get_local_callback());
                break;
            case callback_ptr:
                _callback_ptr->call({});
                std::destroy_at(&_callback_ptr);
                break;
        }
    }

    void destroy_state() {
        switch (_state) {
            default:break;
            case value: std::destroy_at(&_value);break;
            case exception: std::destroy_at(&_exception);break;
            case coro: _coro.cancel();std::destroy_at(&_coro);break;
            case callback: std::destroy_at(get_local_callback());break;
            case callback_ptr: std::destroy_at(&_callback_ptr);break;
        }
    }

    template<typename ... Args>
    void set_value(Args && ... args) {
        destroy_state();
        try {
            _state = value;
            if constexpr (sizeof...(Args) == 1 && (std::is_invocable_r_v<store_type, Args>  && ...)) {
                new(&_value) store_type((...,args()));
            } else {
                new(&_value) store_type(std::forward<Args>(args)...);
            }
        } catch (...) {
            _state = exception;
            std::construct_at(&_exception, std::current_exception());
        }
    }

    void set_exception(std::exception_ptr e) {
        destroy_state();
        _state = exception;
        std::construct_at(&_exception, std::move(e));
    }

    void drop() {
        destroy_state();
        _state = no_value;
    }

    prepared_coro wakeup() {
        if (!is_ready()) drop();
        return prepared_coro(std::exchange(_owner, {}));
    }

    template<typename _Callback, typename _Allocator>
    prepared_coro set_callback_internal(_Callback &&cb, _Allocator &a);

    

    template<bool test>
    struct read_state_frame: coro_frame<read_state_frame<test> >{
        awaitable *src;
        awaitable<bool> *result = {};

        read_state_frame(awaitable *src):src(src) {}

        void do_resume();
        void do_destroy() {}
    };

    struct read_ptr_frame: coro_frame<read_ptr_frame>{
        awaitable *src;
        awaitable<store_type *> *result = {};

        read_ptr_frame(awaitable *src):src(src) {}

        void do_resume();
        void do_destroy() {}
    };

    friend class awaitable_result<T>;
    friend class _details::promise_type_base<T>;
};


template<typename T>
class awaitable_result {
public:

    ///construct uninitialized
    /**
     * Uninitialized object can be used, however it will not invoke any
     * action and set result or exception is ignored
     */
    awaitable_result() = default;
    ///construct result using pointer to awaitable (which contains space to result)
    awaitable_result(awaitable<T> *ptr):_ptr(ptr) {}
    ///you can move
    awaitable_result(awaitable_result &&other) = default;
    ///you can move
    awaitable_result &operator=(awaitable_result &&other) = default;

    using const_reference = std::add_lvalue_reference_t<std::add_const_t<std::conditional_t<std::is_void_v<T>, void_type, T> > >;
    using rvalue_reference = std::add_rvalue_reference_t<std::conditional_t<std::is_void_v<T>, void_type, T> > ;

    ///set the result
    /**
     * @param val value to set
     * @return prepared coroutine. If the result is discarded, coroutine
     * is resumed immediately. You can store result and destroy it
     * later to postpone resumption.
     */
<<<<<<< HEAD
#if 0
    prepared_coro operator=(const_reference val) {
=======
    template<typename _Val>
    requires(std::is_convertible_v<_Val, T> && !std::is_same_v<std::decay_t<_Val>, awaitable_result>)
    prepared_coro operator=(_Val && val) {
>>>>>>> 0cbb0e60
        auto p = _ptr.release();
        if (p) {
            p->set_value(std::forward<_Val>(val));
            return p->wakeup();
        } else {
            return {};
        }
    }

    ///assign exception to result
    /**
     * @param e exception ptr
     * @return prepared coroutine. If the result is discarded, coroutine
     * is resumed immediately. You can store result and destroy it
     * later to postpone resumption.
     */
<<<<<<< HEAD
#endif
    template<std::convertible_to<T> X>
    prepared_coro operator=(X &&val) {
        auto p = _ptr.release();
        if (p) {
            p->set_value(std::forward<T>(val));
=======
    prepared_coro operator=(std::exception_ptr e) {
        auto p = _ptr.release();
        if (p) {
            p->set_exception(std::move(e));
>>>>>>> 0cbb0e60
            return p->wakeup();
        } else {
            return {};
        }

    }

<<<<<<< HEAD
    ///assign exception to result
    /**
     * @param e exception ptr
     * @return prepared coroutine. If the result is discarded, coroutine
     * is resumed immediately. You can store result and destroy it
     * later to postpone resumption.
     */
    prepared_coro operator=(std::exception_ptr e) {
        return set_exception(e);
=======
    prepared_coro operator=(std::nullopt_t) {
        auto p = _ptr.release();
        if (p) {
            p->drop();
            return p->wakeup();
        } else {
            return {};
        }
>>>>>>> 0cbb0e60

    }

    ///set result by calling its constructor
    /**
     * @param args arguments required to construct the result
     * @return prepared coroutine. If the result is discarded, coroutine
     * is resumed immediately. You can store result and destroy it
     * later to postpone resumption.
     */
    template<typename ... Args>
    prepared_coro operator()(Args && ... args) {
        static_assert(sizeof...(Args) != 1 || (!std::is_same_v<std::decay_t<Args>, std::exception_ptr> && ...),
                "To set exception, use operator=, or set_exception()");
        static_assert(std::is_constructible_v<voidless_type<T>, Args...>,
                "Result is not constructible from arguments");
        auto p = _ptr.release();
        if (p) {
            p->set_value(std::forward<Args>(args)...);
            return p->wakeup();
        } else {
            return {};
        }
    }

<<<<<<< HEAD
    prepared_coro set_exception(std::exception_ptr e) {
        auto p = _ptr.release();
        if (p) {
            p->set_exception(std::move(e));
            return p->wakeup();
        } else {
            return {};
        }
    }

    ///drop the result, cancel the awaiting operation
    /**
     * the awaiting coroutine receives exception canceled_exception()
     */
    prepared_coro drop() {
        auto p = _ptr.release();
        if (p) {
            p->drop();
            return p->wakeup();
        } else {
            return {};
        }
    }
=======
>>>>>>> 0cbb0e60

    ///Release internal pointer to be used elswhere
    /**
     * This is for special purpose, if you need carry the pointer to
     * result by other way, for example you need to cast it as uintptr_t.
     * Remember that you need it convert back later and initialize
     * awaitable_result with it to restore its purpose
     *
     * @return internal pointer.
     *
     * @note the object itself becomes unintialized
     */
    awaitable<T> *release() {
        return _ptr.release();
    }

    ///returns true if the result is expected
    /**
     * @retval true result is expected
     * @retval false result is not excpected (detached mode?)
     */
    explicit operator bool() const {return static_cast<bool>(_ptr);}

protected:
    struct deleter {
        void operator()(awaitable<T> *ptr) const {
            auto e = std::current_exception();
            if (e) ptr->set_exception(std::move(e)); else ptr->drop();
            ptr->wakeup();
        };
    };
    std::unique_ptr<awaitable<T>, deleter> _ptr;
    
    friend class awaitable<T>;
};


///coroutine promise base - helper object
template<>
class _details::promise_type_base<void> {
public:

    awaitable<void> *_target = {};

    void return_void() {
        if (_target) _target->set_value();
    }
    prepared_coro wakeup() {
        if (_target) return _target->wakeup();
        return {};
    }
    void set_exception(std::exception_ptr e) {
        if (_target) _target->set_exception(std::move(e));
    }
};


///A format of generic coroutine frame
/**
 * A valid coroutine frame can be converted to coroutine_handle even if it
 * is not coroutine. It mimics the coroutine. Implementation must inherid this
 * struct and specific self as template argument (CRTP)
 * @tparam FrameImpl name of class implementing frame. The class must
 * declared a function do_resume(), which is called when the handle is
 * used for resumption
 *
 * if someone calls destroy() delete is called
 */
template<typename FrameImpl>
class coro_frame {
protected:
    void (*resume)(std::coroutine_handle<>) = [](std::coroutine_handle<> h) {
        auto *me = reinterpret_cast<FrameImpl *>(h.address());
        me->do_resume();
    };
    void (*destroy)(std::coroutine_handle<>) = [](std::coroutine_handle<> h) {
        auto *me = reinterpret_cast<FrameImpl *>(h.address());
        me->do_destroy();
    };

    ///default implementation. Implement own version with a code to perform
    void do_resume() {}
    ///default implementation. It calls delete. You can overwrite this behaviour
    void do_destroy() {
        auto *me = static_cast<FrameImpl *>(this);
        delete me;
    }

public:
    ///convert the frame to coroutine_handle.
    std::coroutine_handle<> get_handle() {
        return std::coroutine_handle<>::from_address(this);
    }
    ///simulate done coroutine (done() return true)
    void set_done() {
        resume = nullptr;
    }
};


///Contains function which can be called through awaitable<T>::result object
/**
 * The function works as a coroutine associated with existing awaitable, but
 * the awaitable instance is not visible for the user. You can only
 * call this function through the result object
 *
 *
 * @tparam T type of return value (can be void)
 * @tparam _CB callback function. It must accept reference to internal awaitable
 * object, where it can retrieve value
 * @tparam _Allocator can specify allocator used to allocate the function (similar to coroutine)
 *
 * @note main benefit of this class is that you can calculate size of the occupied
 * memory during compile time. This is not possible for standard coroutines. Knowing
 * the occupied size allows to reserve buffers for its allocation.
 *
 */
template<typename T, std::invocable<awaitable<T> &> _CB, coro_allocator _Allocator >
class awaiting_callback : public coro_frame<awaiting_callback<T, _CB, _Allocator> >
                        , public _Allocator::overrides
{
public:
    ///Create result object to call specified callback function
    /**
     * @param cb callback function
     * @return result object
     */
    static typename awaitable<T>::result create(_CB &&cb) {
        awaiting_callback *n = new awaiting_callback(std::forward<_CB>(cb));
        return n->_awt.create_result(n->get_handle());
    }

    ///Create result object to call specified callback function
    /**
     * @param cb callback function
     * @param alloc reference allocator instance which is used to allocate this object
     * @return result object
     */
    static typename awaitable<T>::result create(_CB &&cb, _Allocator &alloc) {
        awaiting_callback *n = new(alloc) awaiting_callback(std::forward<_CB>(cb));
        return n->_awt.create_result(n->get_handle());
    }
protected:
    ///constructor is not visible on the API
    awaiting_callback(_CB &&cb):_cb(std::forward<_CB>(cb)) {}

    ///callback function itself
    _CB _cb;
    ///awaitable object associated with the function
    awaitable<T> _awt = {nullptr};

    ///called when resume is triggered
    void do_resume() {
        try {
            _cb(_awt);
            do_destroy();
        } catch (...) {
            async_unhandled_exception();
            do_destroy();
        }
    }
    void do_destroy() {
        delete this;
    }

    friend class coro_frame<awaiting_callback<T, _CB, _Allocator> >;
};


template <typename T>
template <typename _Callback, typename _Allocator>
inline prepared_coro awaitable<T>::set_callback_internal(_Callback &&cb, _Allocator &a)
{

    prepared_coro out = {};

    if (await_ready()) {
        cb(*this);
    } else {

        auto res = awaiting_callback<T, _Callback, _Allocator>::create(std::forward<_Callback>(cb), a);
        if (_state == callback) {
            out = get_local_callback()->call(std::move(res));
        } else if (_state == callback_ptr) {
            out =_callback_ptr->call(std::move(res));
        } else if (_state == coro) {
            out = _coro.start(std::move(res));
        }
    }
    return out;
}


///a emulation of coroutine which sets atomic flag when it is resumed
class sync_frame : public coro_frame<sync_frame> {
public:

    sync_frame() = default;
    sync_frame (const sync_frame  &) = delete;
    sync_frame &operator = (const sync_frame  &) = delete;

    ///wait for synchronization
    void wait() {
        _signal.wait(false);
    }

    ///reset synchronization
    void reset() {
        _signal = false;
    }

protected:
    friend class coro_frame<sync_frame>;
    std::atomic<bool> _signal = {};
    void do_resume() {
        _signal = true;
        _signal.notify_all();
    }

};

template<typename T>
inline void awaitable<T>::wait() {
    if (!await_ready()) {
        sync_frame sync;
        await_suspend(sync.get_handle()).resume();
        sync.wait();
    }
}



template<typename T>
inline T coroutine<T>::await() {
    awaitable<T> awt(std::move(*this));
   if constexpr(std::is_void_v<T>) {
       awt.await();
       return;
   } else {
       return awt.await();
   }
}

///holds a memory which can be reused for coroutine frame
/**
 * The allocator can hold one coroutine at time. You should avoid
 * multiple active coroutines. This is not checked, so result of
 * such action is undefined behaviour
 *
 * Main purpose of this function is to keep memory allocated if
 * the coroutines are called in a cycle. Allocation is costly, so
 * reusing existing memory increases performance
 *
 * To use this allocator, coroutine must be declared with  this allocator
 *
 * @code
 * coroutine<T, reusable_allocator> my_coro(reusable_allocator&, addition_args...)
 * @endcode
 *
 * The instance of the allocator MUST be included in argument list even
 * if the actuall instance is not used in the code of the coroutine. You
 * can freely choose argument position, but there must be exactly
 * one reference to the allocator. The reference points to
 * actuall instance of the allocator which holds the preallocated memory
 *
 *
 */
class reusable_allocator {
public:

    reusable_allocator() = default;
    reusable_allocator(const reusable_allocator &) = delete;
    reusable_allocator &operator=(const reusable_allocator &) = delete;
    ~reusable_allocator() {::operator delete(_buffer);}

   struct overrides {

        template<typename ... Args>
        requires((std::is_same_v<reusable_allocator &, Args> ||...))
        void *operator new(std::size_t sz, Args && ... args) {

            reusable_allocator *me;
            auto finder = [&](auto &&k) {
                if constexpr(std::is_same_v<decltype(k),reusable_allocator &>) me = &k;
            };
            (finder(args),...);
            if (me) {
                if (me->_buffer_size < sz) {
                    ::operator delete(me->_buffer);
                    me->_buffer = ::operator new(sz);
                    me->_buffer_size = sz;
                }
                return me->_buffer;
            } else {
                throw invalid_state();
            }
        }

        void operator delete (void *, std::size_t) {}
    };

protected:
    void *_buffer = {};
    std::size_t _buffer_size = 0;
};

///Helps to await multiple awaitable until all of them are evaluated
/**
 * @code
 * auto awt1 = async_op_1(...); //initiate first operation
 * auto awt2 = async_op_2(...); //initiate second operation
 * auto awt3 = async_op_3(...); //initiate third operation
 * allof_set s; //initialize set
 * s.add(awt1);  //register first awaitable
 * s.add(awt2);  //register second awaitable
 * s.add(awt3);  //register third awaitable
 * co_await s;   //wait until all are evaluated
 * auto r1 = awt1.await_resume(); //retrieve value of first
 * auto r2 = awt2.await_resume(); //retrieve value of second
 * auto r3 = awt3.await_resume(); //retrieve value of third
 */
class allof_set {
public:

    allof_set() = default;

    allof_set(const allof_set &) = delete;
    allof_set &operator=(const allof_set &) = delete;

    template<typename X, typename ... Args>
    allof_set(awaitable<X> &first, Args & ... other) {
        add(first);
        (add(other),...);
    }

    template<typename X>
    allof_set(std::span<awaitable<X> > list) {
        for (auto &x: list) add(x);
    }

    ///add an awaitable object to set
    /** Intended way is to add multiple awaitables to the set
     * before you start to awaiting
     *
     * @param awt awaitable object
     * @return because result of operation can be resumption of an
     * coroutine, its prepared handle is returned now. You can ignore
     * return value in most of cases
     *
     * @note function only registers the awaitable object. It is now
     * in in pending state and you need to keep it until it is evaluated
     *
     */
    template<typename X>
    prepared_coro add(awaitable<X> &awt) {
        if (!awt.await_ready()) {
            ++_cnt.count;
            return awt.await_suspend(_cnt.get_handle());
        }
        return {};
    }

    ///start awaiting operation
    awaitable<void> operator co_await() {
        return start();
    }

    ///wait synchronously
    void wait() {
        start().wait();
    }

    ///reset state
    bool reset() {
        unsigned int need = 0;
        return _cnt.count.compare_exchange_strong(need,1);
    }

protected:

    //start co_await operation
    awaitable<void> start() {
        //this is asynchronous operation
        return [this](awaitable_result<void> r) {
            //publish result object
            _cnt.r = std::move(r);
            //check counter
            _cnt.do_resume();
        };
    }

    //mimics coroutine object is resumed for every complete result
    //we just count down all attempts until it is reached zero
    //then awaiting coroutine is resumed
    struct counter: coro_frame<counter> {
        std::atomic<unsigned int> count = {1};
        awaitable_result<void> r = {};
        void do_resume() {
            if (--count == 0) //if reached zero
                r();            //resume awaiting
        }

    };
    counter _cnt;

};

///Helps to select first evaluated of set of awaitable objects
class anyof_set {
public:

    ///construct empty set
    anyof_set() = default;
    ///cannot be copied
    anyof_set(const anyof_set &) = delete;
    ///cannot be copied
    anyof_set &operator=(const anyof_set &) = delete;


    ///add awaitable to the set assign an unique uid
    /**
     * @param awt awaitable object ready to be awaited
     * @param uid associated unique id, this id is returned from co_await
     * @return by adding awaitable causes that asynchronous operation is started
     * at background. If it is started as coroutine, this function returns its
     * prepared handle. You can schedule its resumption. The return
     * value can be ignored
     *
     * It is possible to add new items between awaiting
     */
    template<typename X>
    prepared_coro add(awaitable<X> &awt, unsigned int uid) {
        slot *sel = _first_free.load();
        if (sel) {
            while (!_first_free.compare_exchange_weak(sel, sel->_next));
            sel->reset(uid);
        } else {
            _sls.emplace_back(this, uid);
            sel = &_sls.back();
        }
        if (awt.await_ready()) {
            sel->do_resume();
            return {};
        } else {
            return awt.await_suspend(sel->get_handle());
        }
    }

    ///start awaiting on the set
    /**
     * @return unique identifier of first evaluated awaitable from the set.
     * The object is also removed from the set, so next call
     * returns next evaluated awaitable
     */
    awaitable<unsigned int> operator co_await() {
        return check();
    }

    ///start awaiting on the set
    /**
     * @return unique identifier of first evaluated awaitable from the set.
     * The object is also removed from the set, so next call
     * returns next evaluated awaitable
     */
    unsigned int wait() {
        return check().await();
    }


protected:

    ///slot ready to accept finished async operation
    /** All slots can be ordered in linked list */
    struct slot: coro_frame<slot> {
        ///pointer to owner
        anyof_set *owner = nullptr;
        ///next in linked list
        slot *_next = nullptr;
        ///assigned uid
        unsigned int _uid = 0;

        ///construct
        slot(anyof_set *owner, unsigned int uid):owner(owner),_uid(uid) {}

        ///called when coroutine is resumed because operation is complete
        prepared_coro do_resume() {
            //init next pointer
            _next = nullptr;
            //put self into _done_stack atomically
            while (!owner->_done_stack.compare_exchange_weak(_next, this));
            //try to acquire current awaitable pointer (and disable it for others)
            auto w = owner->cur_awaiting.exchange(nullptr);
            //if success
            if (w) {
                //this path is processed by only one thread
                //pop first item from queue (don't need to be our item)
                auto x = owner->pop_queue();
                //send result
                auto r = awaitable_result(w);
                if (x) {
                    return r(*x);
                }

            }
            //this thread is finished
            return {};
        }
        void reset(unsigned int uid) {
            this->_uid = uid;
            this->_next = nullptr;
        }
    };
    std::atomic<awaitable<unsigned int> *> cur_awaiting = {};
    std::deque<slot> _sls;
    std::atomic<slot *> _done_stack = nullptr;
    slot *_done_queue = nullptr;
    std::atomic<slot *> _first_free = nullptr;

    ///pop item from queue
    /**
     * @return item in queue, or empty if queue is empty (atomically)
     */
    std::optional<unsigned int> pop_queue() {
        //test whether we have anything in queue
        if (!_done_queue) {
            //acquire stack
            auto p = _done_stack.exchange(nullptr);
            //reverse stack to queue
            while (p) {
                auto z = p;
                z = z->_next;
                p->_next = _done_queue;
                _done_queue = p;
                p = z;
            }
        }
        //we have queue?
        if (_done_queue) {
            //pick it
            auto r = _done_queue;
            //remove from queue
            _done_queue = r->_next;
            //get uid
            auto uid = r->_uid;
            r->_next = nullptr;
            //place slot to free list
            while (!_first_free.compare_exchange_weak(r->_next, r));
            //return uid
            return uid;
        }
        //return empty
        return {};
    }

    ///check state, return awaitable
    awaitable<unsigned int> check() {
        //try to pop from queue
        auto v = pop_queue();
        //if success,  return it synchronously
        if (v) {
            return *v;
        }
        //nothing in queue, start async operation.
        return [this](auto r) -> prepared_coro{
            //atomically publish current awaitable object
            cur_awaiting.exchange(r.release());
            //test race condition (someone finished, before publishing awaitable)
            auto st = _done_stack.load();
            //we found race condition,
            if (st) {
                //try get awaitable back
                auto w = cur_awaiting.exchange(nullptr);
                //we successed, so there is no parallel operation yet
                if (w) {
                    awaitable_result<unsigned int> r2(w);
                    //pop from queue
                    auto sr = pop_queue();
                    if (sr) {
                        //extract result and set the awaiter
                        return r2(*sr);
                    }
                }
                //if awaitable has been picked, the issue will be solved in other thread
            }
            return {};
        };
    }
};

///this class makes that callback function is called during destruction
/**
 * This is useful feature for coroutines. The function is called when coroutine
 * frame is destroyed regardless on how it has been destroyed.
 *
 * It is called even if the frame is destroyed
 * by destroy() function.
 *
 * Outside of the coroutines, the callback
 * is called when associated variable is destroyed
 * when excetuion leaves current scope.
 */
template<typename _CB>
class on_destroy{
public:
    on_destroy(_CB &&cb):_cb(std::forward<_CB>(cb)) {}
    ~on_destroy() {_cb();}
protected:
    _CB _cb;
};

template<typename T>
template<bool test>
void awaitable<T>::read_state_frame<test>::do_resume() {
           static_assert(std::is_trivially_destructible_v<read_state_frame>);
           bool n = src->_state != no_value;
           awaitable<bool>::result(this->result)(n == test);
}

template<typename T>
void awaitable<T>::read_ptr_frame::do_resume() {
    static_assert(std::is_trivially_destructible_v<read_ptr_frame>);
    typename awaitable<store_type *>::result r(this->result);
    if (src->_state == value) {
        r(&src->_value);
    } else if (src->_state == exception) {
        r = src->_exception;
    } else {
        r(&src->_value+1);
    }
}

template<typename T>
awaitable<bool> awaitable<T>::operator!()  {
    if (await_ready()) {return _state == no_value;}
    return [this](awaitable<bool>::result r) mutable -> prepared_coro {
        auto frm =awaitable<bool>::get_temp_state<read_state_frame<false> >(r);
        if (!frm) return {};
        std::construct_at(frm, this);
        frm->result = r.release();
        return frm->src->await_suspend(frm->get_handle());
    };

}
template<typename T>
awaitable<bool> awaitable<T>::has_value() {
    if (await_ready()) {return _state != no_value;}
    return [this](awaitable<bool>::result r) mutable -> prepared_coro {
        auto frm =awaitable<bool>::get_temp_state<read_state_frame<true> >(r);
        if (!frm) return {};
        std::construct_at(frm, this);
        frm->result = r.release();
        return frm->src->await_suspend(frm->get_handle());
    };
}

template<typename T>
awaitable<typename awaitable<T>::store_type *> awaitable<T>::begin() {
    if (await_ready()) {
        if (_state == exception) std::rethrow_exception(_exception);
        return &_value;
    }
    return [this](awaitable<store_type *>::result r) mutable -> prepared_coro{        
        auto frm = awaitable<store_type* >::template get_temp_state<read_ptr_frame>(r);
        if (!frm) return {};
        std::construct_at(frm, this);
        frm->result = r.release();
        return frm->src->await_suspend(frm->get_handle());
    };
}

}<|MERGE_RESOLUTION|>--- conflicted
+++ resolved
@@ -897,33 +897,33 @@
      *  during performing an asynchronous operation. It can be allocated
      * at the beginning of the asynchronous operation and must be released before the
      * result is set (or exception);
-     * 
-     * This function returns pointer to such temporary state 
-     * 
+     *
+     * This function returns pointer to such temporary state
+     *
      * @tparam X cast the memory to given type
      * @param result valid result object
-     * @return if the result variable is not set, return is nullptr. This can happen 
+     * @return if the result variable is not set, return is nullptr. This can happen
      * if the asynchronous operation is run in detached mode. Otherwise it
-     * returns valid pointer to X. 
-     * 
+     * returns valid pointer to X.
+     *
      * @note When called for the first time, returned pointer points to
      * uninitialized memory. Accessing this object is UB. You need
      * to start lifetime of this object  by calling std::cosntruct_at.
-     * Don't also forget to destroy this object by calling 
-     * std::destroy_at before you set the result. 
-     * 
+     * Don't also forget to destroy this object by calling
+     * std::destroy_at before you set the result.
+     *
      * @note When called for the first time, it destroys a closure
      * of the callback function started to initiated asynchronous
      * function. The destruction is performed by calling
      * destructor of the closure. Ensure, that your function
      * no longer need the closure before you call this function.
-     * 
+     *
      * @note space reserved for the state is equal to
-     * size of T (result), but never less than 
+     * size of T (result), but never less than
      * 4x size of pointer. The function checks in compile
      * time whether the type X fits to the buffer
      */
-    template<typename X> 
+    template<typename X>
     static X * get_temp_state(awaitable_result<T> &result) {
         auto me = result._ptr.get();
         if (!me) return nullptr;
@@ -1082,7 +1082,7 @@
     template<typename _Callback, typename _Allocator>
     prepared_coro set_callback_internal(_Callback &&cb, _Allocator &a);
 
-    
+
 
     template<bool test>
     struct read_state_frame: coro_frame<read_state_frame<test> >{
@@ -1137,14 +1137,10 @@
      * is resumed immediately. You can store result and destroy it
      * later to postpone resumption.
      */
-<<<<<<< HEAD
-#if 0
-    prepared_coro operator=(const_reference val) {
-=======
+
     template<typename _Val>
     requires(std::is_convertible_v<_Val, T> && !std::is_same_v<std::decay_t<_Val>, awaitable_result>)
     prepared_coro operator=(_Val && val) {
->>>>>>> 0cbb0e60
         auto p = _ptr.release();
         if (p) {
             p->set_value(std::forward<_Val>(val));
@@ -1161,19 +1157,10 @@
      * is resumed immediately. You can store result and destroy it
      * later to postpone resumption.
      */
-<<<<<<< HEAD
-#endif
-    template<std::convertible_to<T> X>
-    prepared_coro operator=(X &&val) {
-        auto p = _ptr.release();
-        if (p) {
-            p->set_value(std::forward<T>(val));
-=======
     prepared_coro operator=(std::exception_ptr e) {
         auto p = _ptr.release();
         if (p) {
             p->set_exception(std::move(e));
->>>>>>> 0cbb0e60
             return p->wakeup();
         } else {
             return {};
@@ -1181,17 +1168,6 @@
 
     }
 
-<<<<<<< HEAD
-    ///assign exception to result
-    /**
-     * @param e exception ptr
-     * @return prepared coroutine. If the result is discarded, coroutine
-     * is resumed immediately. You can store result and destroy it
-     * later to postpone resumption.
-     */
-    prepared_coro operator=(std::exception_ptr e) {
-        return set_exception(e);
-=======
     prepared_coro operator=(std::nullopt_t) {
         auto p = _ptr.release();
         if (p) {
@@ -1200,7 +1176,6 @@
         } else {
             return {};
         }
->>>>>>> 0cbb0e60
 
     }
 
@@ -1226,7 +1201,6 @@
         }
     }
 
-<<<<<<< HEAD
     prepared_coro set_exception(std::exception_ptr e) {
         auto p = _ptr.release();
         if (p) {
@@ -1250,8 +1224,6 @@
             return {};
         }
     }
-=======
->>>>>>> 0cbb0e60
 
     ///Release internal pointer to be used elswhere
     /**
@@ -1284,7 +1256,7 @@
         };
     };
     std::unique_ptr<awaitable<T>, deleter> _ptr;
-    
+
     friend class awaitable<T>;
 };
 
@@ -1913,7 +1885,7 @@
         if (_state == exception) std::rethrow_exception(_exception);
         return &_value;
     }
-    return [this](awaitable<store_type *>::result r) mutable -> prepared_coro{        
+    return [this](awaitable<store_type *>::result r) mutable -> prepared_coro{
         auto frm = awaitable<store_type* >::template get_temp_state<read_ptr_frame>(r);
         if (!frm) return {};
         std::construct_at(frm, this);
